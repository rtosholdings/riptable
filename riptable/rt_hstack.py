__all__ = ['hstack_any', 'stack_rows']

import warnings
from collections import defaultdict
from typing import List, Union, Optional, Mapping

import numpy as np
import riptide_cpp as rc
from .rt_enum import TypeRegister, NumpyCharTypes, CategoryMode, int_dtype_from_len
from .rt_numpy import arange, hstack, empty
from .rt_grouping import hstack_groupings, merge_cats


def hstack_any(itemlist:Union[list, Mapping[str, np.ndarray]], cls:Optional[type]=None, baseclass:Optional[type]=None, destroy:bool=False, **kwargs):
    '''
    stack_rows or hstack_any is the main routine to row stack riptable classes.
    It stacks categoricals, datasets, time objects, structs.
    It can now stack a dictionary of numpy arrays to return a single array and a categorical.

    Parameters
    ----------
    itemlist:
        a list of objects to stack for arrays, datasets, categoricals
        a dictionary of numpy arrays

    Other Parameters
    ----------------
    cls: None.  the type of class we are stacking
    baseclass: the baseclass we are stacking
    destroy: bool, False.  Only valid for Datasets
        !! This is dangerous so make sure you do not want the data anymore in the original datasets.

    Returns
    -------
    In the case of a list: returns a single new array, dataset, categorical or specified object.
    In the case of a dict: returns a single new array and a new categorical (two objects returned).

    Examples
    --------
    >>> stack_rows([arange(3), arange(2)])
    FastArray([0, 1, 2, 0, 1])

    >>> d={'test1':arange(3), 'test2':arange(1), 'test3':arange(2)}
    >>> arr, cat = stack_rows(d)
    >>> Dataset({'Data':arr, 'Cat': cat})
    #   Data   Cat
    -   ----   -----
    0      0   test1
    1      1   test1
    2      2   test1
    3      0   test2
    4      0   test3
    5      1   test3

    See Also
    --------
    np.hstack
    rt.Categorical.align
    rt.Dataset.concat_rows
    '''
    #------------------------------
    def hstack_containers(itemlist, fill_inv=True, destroy=False):
        # assembles all columns into lists for final hstack call
        # keeps running count for gap, creates invalid fill array
        # the invalid fill should get pushed down, provide cutoffs instead
        # should there be a flag to fill with invalid? can't get row length from structs

        # final call to hstack or vstack
        # hstack will call subclass hstack

        # keep track of item order as more are added
        # use the first container to initialize order
        id = len(itemlist[0])
        allkeys = dict(zip(itemlist[0], arange(id)))
        alldicts = {
            'Array':defaultdict(list),
            'Struct':defaultdict(list),
            'Dataset':defaultdict(list),
            'PDataset':defaultdict(list)
        }

        newitems = []
        for container in itemlist:
            for key, item in container.items():
                exists = allkeys.setdefault(key, id)
                if exists == id:
                    newitems.append(key)
                id += 1

                # wrap scalars
                if np.isscalar(item):
                    item = TypeRegister.FastArray(item)

                if isinstance(item, np.ndarray):
                    dname = 'Array'

                elif issubclass(type(item), TypeRegister.Struct):
                    dname = type(item).__name__

                else:
                    raise TypeError(f'Unsupported type {type(item)} in container hstack.')

                # check for different types in different containers
                for dkey, d in alldicts.items():
                    if dkey == dname:
                        continue
                    if key in d:
                        # maybe raise a value error?
                        warnings.warn(f'Found conflicting types for item {key} {dkey} vs. {dname}. Data will be lost.')

                # add to list of items for that type
                alldicts[dname][key].append(item)

        # warn on missing items
        if len(newitems) > 0:
            warnings.warn(f"These items were not found in every container: {newitems}")

        # array will fix subclass
        for k,v in alldicts['Array'].items():
            alldicts['Array'][k] = hstack_arrays(v)

        # for all container types (possibly allow these to get stacked together?)
        for k,v in alldicts['Struct'].items():
            alldicts['Struct'][k] = hstack_containers(v)

        for k,v in alldicts['Dataset'].items():
            alldicts['Dataset'][k] = hstack_containers(v, destroy=destroy)

        for k,v in alldicts['PDataset'].items():
            alldicts['PDataset'][k] = hstack_containers(v)

        # combine dicts, allkeys is final sort order
        result = {}
        for d in alldicts.values():
            result.update(d)
        return result, list(allkeys)

    #------------------------------
    def hstack_arrays(itemlist):
        # maybe pass cutoffs to hstack arrays for invalid fill?

        # for all array-like items:
        # check type
        # check number of dimensions
        # check shape

        # for dtypes that don't match, check in python or send down?
        # right now:
        # checks that all are a numeric type or all are a string type, warns
        # cannot stack FA subclass with regular FA
        return hstack(itemlist)


    #------------------------------
    def hstack_dict(itemdict, **kwargs):
        '''
        Will create a Categorical from the keys in the dictionary.

        Examples
        --------
        >>> mydict={}
        >>> basepath = r'C:\path\to\data'
        >>> for j in range(11):
        ...    filename = f'{basepath}{j}.sds'
        ...    ds = rt.load_sds(filename)
        ...    mydict[f'cat{j}']=ds
        >>> z, mycat = rt.stack_rows(mydict)
        >>> z.mycat
        '''
        dictlen = len(itemdict)
        if dictlen ==0:
            raise ValueError(f'List of dictionary items to stack was empty.')

        # create an array of cutoffs for slicing later
        lengths = TypeRegister.FastArray([z.shape[0] for z in itemdict.values()], dtype=np.int64).cumsum()
        keynames = [*itemdict.keys()]

        return_arr= hstack([*itemdict.values()])

        # choose proper ikey size
        total_len = return_arr.shape[0]

        if total_len != lengths[-1]:
            raise ValueError(f'Final lengths do not match.  The hstack resulted in length {total_len} but counted a total length of {lengths[-1]}.')

        ikey = empty((total_len,), dtype=int_dtype_from_len(total_len))

        startpos =0
        for i in range(len(lengths)):
            endpos = lengths[i]
            ikey[startpos:endpos] = i + 1
            startpos = endpos

        return_cat = TypeRegister.Categorical(ikey, keynames, ordered=False)
        return return_arr, return_cat

    # start of hstack_any ---------
    #------------------------------
    # map each riptable type to a custom hstack function
    hstack_funcs = {
        TypeRegister.Date : _hstack_date,
        TypeRegister.DateSpan : _hstack_datespan,
        TypeRegister.DateTimeNano : _hstack_datetimenano,
        TypeRegister.TimeSpan : _hstack_timespan,
        TypeRegister.Categorical : _hstack_categorical,
        TypeRegister.Dataset : _hstack_dataset,
        TypeRegister.Struct : _hstack_struct
    }

    # items need to come in a tuple or list or dict
    if isinstance(itemlist, dict):
        return hstack_dict(itemlist, **kwargs)

    if not isinstance(itemlist, (list, tuple)):
        raise TypeError(f"Input must be a list or tuple of datasets. Got {type(itemlist)}")

    if len(itemlist) == 1:
        return itemlist[0]
    elif len(itemlist) == 0:
        raise ValueError(f'List of items to stack was empty.')

    sameclass = {type(o) for o in itemlist}
    if len(sameclass) != 1:
<<<<<<< HEAD
        error= True
        if len(sameclass)==2:
            tset = sameclass.copy()
            c1 = tset.pop()
            c2 = tset.pop()

            # happens with PDataset and Dataset
            if issubclass(c1,c2) or issubclass(c2,c1):
                error = False
=======
        error = True
        if len(sameclass) == 2:
            tempset = sameclass.copy()
            t1 = tempset.pop()
            t2 = tempset.pop()

            # happens with Dataset and PDataset
            if issubclass(t1, t2) or issubclass(t2, t1):
                error =False
>>>>>>> 367f3cb7
        if error:
            raise TypeError(f"itemlist must contain objects with the same class: {sameclass!r}")

    if cls is None:
        cls = sameclass.pop()

    # hit the old routines
    if cls is not None:
        func = hstack_funcs.get(cls)
        if func is not None:
            return func(itemlist, destroy=destroy)

    # fallback to baseclass
    if baseclass is not None:
        func = hstack_funcs.get(baseclass)
        if func is not None:
            return func(itemlist, destroy=destroy)

    # default to normal hstack
    return hstack_arrays(itemlist)


#--------------------------------------------------------------------------
def _hstack_struct(struct_list, destroy:bool=False):
    '''
    Merges data from multiple structs.

    A struct utility for merging data from multiple structs (useful for multiday loading).
    Structs must have the same keys, and contain only Structs, Datasets, arrays, and riptable arrays.

    Parameters
    ----------
    struct_list : obj:`list` of obj:`Struct`
        A list of Struct instances to hstack.
    destroy : bool
        This parameter is currently ignored.

    Returns
    -------
    obj:`Struct`

    See Also
    --------
    riptable.hstack
    '''
    # items will be sorted into lists by type for final hstack call
    alldicts = defaultdict(dict)

    if len(struct_list) == 1 and isinstance(struct_list[0], TypeRegister.Struct):
        return struct_list[0]
    elif len(struct_list) > 0:
        # assumes that all keys are in the first struct
        #model_keys = struct_list[0].keys()
        # initialize keys with those from the first struct
        id = len(struct_list[0])
        all_keys = dict(zip(struct_list[0].keys(), arange(id)))
    else:
        raise ValueError(f"List of structs was empty.")

    new_items = []
    for st in struct_list:
        for key, item in st.items():
            # check if item has already been marked for concatenation
            exists = all_keys.setdefault(key, id)
            if exists == id:
                # this is a new item that did not appear in the structs before it
                # warn later
                new_items.append(key)
            id += 1

            # might change this in the future. matlab scalars now always load as arrays.
            if np.isscalar(item):
                item = TypeRegister.FastArray(item)

            # group together riptable types
            if isinstance(item, TypeRegister.Struct) or TypeRegister.is_array_subclass(item):
                dname = type(item).__name__

            # for all regular numpy / fastarray
            elif isinstance(item, np.ndarray):
                dname = 'Array'

            else:
                raise TypeError(f"Unsupported type {type(item)} in Struct append.")

            # check for key in other type dictionaries
            for dkey, d in alldicts.items():
                if dkey == dname:
                    continue
                if key in d:
                    warnings.warn(f'Found conflicting types for item {key} {dkey} vs. {dname}. Data will be lost.')

            data_dict = alldicts[dname]

            # use a get() to account for first struct
            data_list = data_dict.get(key,[])
            data_list.append(item)
            data_dict[key] = data_list

    if len(new_items) > 0:
        warnings.warn(f"These items were not found in every struct: {new_items}")

    final_dict = {}
    for name, fa_list in alldicts['Array'].items():
        # make sure all dimensions are the same, possibly perform an hstack
        dims = list({f.ndim for f in fa_list})
        if len(dims) == 1:
            dims = dims[0]
            if dims == 1:
                stack_func = hstack
            elif dims == 2:
                stack_func = np.vstack
            else:
                raise ValueError(f"Can only stack arrays of one or two dimensions. Got {dims} dimensions.")
        else:
            raise ValueError(f"Found conflicting dimensions {dims} for item {name} in multiple structs.")
        try:
            final_dict[name] = stack_func(fa_list)
        except Exception:
            raise TypeError(f"Could not perform {stack_func} on arrays for column {name}. Arrays had shapes {[f.shape for f in fa_list]}")

    # hstack lists of the same type - rt.hstack will route these to the correct routine
    for typename, typedict in alldicts.items():
        for name, itemlist in typedict.items():
            final_dict[name] = hstack(itemlist)

    result = TypeRegister.Struct(final_dict)
    # columns in final struct will appear in order of first occurrence in struct list
    order = list(all_keys.keys())
    result.col_move_to_front(order)
    return result


#--------------------------------------------------------------------------
def _hstack_dataset(ds_list: Union[list, tuple], destroy:bool=False):
    '''
    Stacks columns from multiple datasets.

    If a dataset is missing a column that appears in others, it will fill the gap with the invalid for that column's dtype.
    Categoricals will be merged and stacked.
    Column types will be checked to make sure they can be safely stacked - no general type mismatch allowed.
    Columns of the same name must have the same number of dimension in each dataset (1 or 2 dimensions allowed)

    Parameters
    ----------
    ds_list : list of Dataset or tuple of Dataset

    Other Parameters
    ----------------
    destroy: bool, False
        Set to True to destroy the contents of the dataset to save on memory.
        !! This is dangerous so make sure you do not want the data anymore in the original datasets.
    '''

    if not isinstance(ds_list, (list, tuple)):
        raise TypeError(f"Input must be a list or tuple of datasets. Got {type(ds_list)}")

    num_datasets = len(ds_list)
    if num_datasets == 0:
        # empty dict
        return TypeRegister.Dataset({})
    if num_datasets == 1:
        return ds_list[0]

    # collect dtypes, dimensions, shapes from all columns with given name
    types = {}
    ndims = {}
    shapes = {}
    for ds in ds_list:
        for name, col in ds.items():
            typelist = types.setdefault(name, [])
            # array subclasses should use their type, not their dtype
            if TypeRegister.is_array_subclass(col):
                typelist.append(type(col))
            else:
                typelist.append(col.dtype)

            # collecting number of dimensions for now
            # certain concatenations of different dimensions are allowed in numpy
            # we will raise an error
            dimlist = ndims.setdefault(name, [])
            dimlist.append(col.ndim)

            # for generating correct invalid before stack (only necessary for 2-dims)
            if col.ndim == 2:
                shapelist = shapes.setdefault(name, [])
                shapelist.append(col.shape[1])

    # check to make sure every column can be safely h-stacked
    for name, dts in types.items():
        types[name] = set(dts)
        types[name] = [dt for dt in types[name]]

        # matching types or compatible dtypes
        if len(types[name]) > 1:
            try:
                # possibly all numeric
                safe = all( [ t.char in NumpyCharTypes.AllInteger+NumpyCharTypes.AllFloat for t in types[name] ] )
                if not safe:
                    # possibly all string
                    safe = all( [t.char in 'US' for t in types[name] ] )
                # if conflicting warn the user
                if not safe:
                    warnings.warn(f"Mixing numeric with string types in column {name}. Unexpected results may occur.")
            # possibly a binned class
            except Exception:
                raise TypeError(f"Custom class type was mixed with regular dtype in {name} column.  Types are {types[name]}.")

        # matching number of dimensions
        ndims[name] = list(set(ndims[name]))
        if len(ndims[name]) > 1:
            raise ValueError(f"Found multiple dimensions for column {name}: {ndims[name]}")
        else:
            dim = ndims[name][0]
            if dim != 1 and dim != 2:
                raise NotImplementedError(f"concat rows only supports columns of 1 or 2 dimensions, got {ndims[name]}")
            else:
                # two dimensional shape[1] matches (catch before numpy fails/invalids are generated later)
                if dim == 2:
                    width = list(set(shapes[name]))
                    if len(width) > 1:
                        raise ValueError(f"Found mismatch in axis-1 length for {name}, got {width}")
                    shapes[name] = width[0]
                ndims[name] = dim

    # we have our own hstack to avoid multiple copies when using safe types
    newcols = {}

    if destroy:
        # temporarily stop recycling (1=off)
        recycle_mode = TypeRegister.FastArray._ROFF(quiet=True)
        # force memory cleanup now
        rc.RecycleGarbageCollectNow(0)

    for name, t in types.items():
        # for each column, attempt to get it from each dataset, or create an invalid one
        column_list = []
        coldim = ndims[name]
        if coldim == 1:
            inv_count = 0
        else:
            inv_count = (0, shapes[name])
        #is_binned = t[0] in binned_types
        for ds in ds_list:
            nrows = ds._nrows
            # column was found in current dataset
            if name in ds:
                col = ds[name]

                # might add gap column, reset the running invalid column
                inv_count, column_list = _possibly_add_concat_gap(coldim, inv_count, col, column_list, t)

                # add the existing column
                column_list.append(col)

            # reserve room for the gap column, just add to gap length to minimize invalid array generation
            else:
                if coldim == 1:
                    inv_count+=nrows
                else:
                    inv_count = (inv_count[0]+nrows, inv_count[1])

        # check to make sure there's not a leftover invalid column to be added
        # note: col is the last col value from the loop above
        inv_count, column_list = _possibly_add_concat_gap(coldim, inv_count, col, column_list, t)
        del col

        # 2-dimensions need to be handled differently
        if coldim == 1:
            stackfunc = hstack
        else:
            # NOTE: if riptable takes over vstack, remove the dtype fixup that happens in _possibly_add_concat_gap
            stackfunc = np.vstack

        # add to final dataset dict
        newcols[name] = stackfunc(column_list)
        del column_list

        # check if destroy the data inside the datasets
        if destroy:
            for ds in ds_list:
                # column was found in current dataset
                if name in ds:
                    del ds[name]

    returnds = TypeRegister.Dataset(newcols)
    del newcols

    if destroy:
        # turn recycling mode back to what it was
        if recycle_mode: TypeRegister.FastArray._RON(quiet=True)

    return returnds

#--------------------------------------------------------------------------
def _possibly_add_concat_gap(coldim:int, inv_count, col, column_list, types):
    '''
    Called by _hstack_dataset
    Column existed in calling loop's current dataset, might need to create/add an invalid column
    before adding an existing column. If invalid was added, reset the invalid count.

    Parameters:
    -----------
    coldim      : dimensions of column (1 or 2)
    inv_count   : running count of invalid gap. will be single int value for 1dim length or tuple of 2dim shape
    col         : existing column, used to generate the correct invalid value for the gap
    column_list : running list of all columns existing/invalid for final stack
    types       : dtypes of arrays - 2dim may need to generate invalid differently, 1dim will be fixed in hstack

    '''
    if coldim == 1:
        if inv_count > 0:
            column_list.append( col.fill_invalid(shape=inv_count, inplace=False) )
            inv_count = 0
    else:
        if inv_count[0] > 0:
            dtype=None
            if len(types) > 1:
                common = np.find_common_type(types,[])
                # numeric, supported, ensure final vstack result dtype - strings will be automatic
                if common.num <= 13:
                    # future optimization: store this for performance, reduce types list to final type
                    dtype = common
            column_list.append( col.fill_invalid(shape=inv_count, inplace=False, dtype=dtype) )
            inv_count = (0, inv_count[1])

    return inv_count, column_list

# ------------------------------------------------------------
def _hstack_categorical(cats:list, verbose:bool=False, destroy:bool=False):
    '''
    HStack Categoricals.

    The unique categories will be merged into a new unique list.
    The indices will be fixed to point to the new category array.
    The indices are hstacked and a new categorical is returned.

    Parameters
    ----------
    cats : list of Categorical
        Cats must be a list of categoricals.
    verbose : bool
        Enable verbose output. Defaults to False.
    destroy : bool
        This parameter is ignored by this function.

    Returns
    -------
    Categorical

    Examples
    --------
    >>> c1 = Categorical(['a','b','c'])
    >>> c2 = Categorical(['d','e','f'])
    >>> combined = Categorical.hstack([c1,c2])
    >>> combined
    Categorical([a, b, c, d, e, f]) Length: 6
        FastArray([1, 2, 3, 4, 5, 6]) Base Index: 1
        FastArray([b'a', b'b', b'c', b'd', b'e', b'f'], dtype='|S1') Unique count: 6
    '''
    def attrs_match(attrlist, name):
        # ensure certain attributes are the same for all categoricals being stacked
        attrs = set(attrlist)
        if len(attrs) != 1:
            raise TypeError(f"hstack found {len(attrlist)} different values of the '{name}' attribute in provided Categoricals. Must all be the same.")
        return list(attrs)[0]

    # collect all the categorical modes and all the base indexes
    modes = []
    bases = []
    for cat in cats:
        if not isinstance(cat, TypeRegister.Categorical):
            raise TypeError(f"Categorical hstack is for categoricals, not {type(cat)}")
        #if cat.base_index not in (1, None):
        #    raise TypeError(f"only categoricals with base index 1 can be merged (to preserve invalid values).")
        modes.append(cat.category_mode)
        bases.append(cat.base_index)

    # all categoricals must be in same mode and have same base index
    mode = attrs_match(modes, 'mode')
    base_index = attrs_match(bases, 'base index')

    # the first categorical determines the ordered kwarg
    ordered = cats[0].ordered
    sort_display = cats[0].sort_gb


    #==========================
    # todo: see _multistack_categoricals int rt_sds.py
    # stack indices
    # this will stack the fastarrays
    indices = rc.HStack(cats)
    idx_cutoffs = TypeRegister.FastArray([len(c._fa) for c in cats], dtype=np.int64).cumsum()

    #------------------------- start rebuild here
    if mode in (CategoryMode.Dictionary, CategoryMode.IntEnum):

        # -----------------------
        # use info from grouping objects to stack
        glist = [c.grouping for c in cats]

        underlying = hstack([[*g._grouping_dict.values()][0] for g in glist])
        # stack all unique string arrays
        listnames = hstack([g._enum.category_array for g in glist])

        # collect, measure, stack integer arrays
        listcodes = [g._enum.code_array for g in glist]
        unique_cutoffs = [ TypeRegister.FastArray([len(c) for c in listcodes], dtype=np.int64).cumsum() ]
        listcodes = hstack(listcodes)

        # send in as two arrays
        listcats = [ listcodes, listnames ]

        # -----------------------
        base_index = None
        indices, listcats = merge_cats(indices, listcats, unique_cutoffs=unique_cutoffs, from_mapping=True, ordered=ordered, verbose=verbose)
        # TJD added check
        code=listcats[0][0]
        if isinstance(code, (int, np.integer)):
            # EXCEPT first value is string, and second is int
            newcats = dict(zip(listcats[1], listcats[0]))
        else:
            newcats = dict(zip(listcats[0], listcats[1]))

    else:
        category_dict = {}
        # now we need stack the unique cats
        for c in cats:

            # it might be multikey
            for i, v in enumerate(c.category_dict.values()):
                cv = category_dict.get(i, None)
                if cv is None:
                    category_dict[i] = [v]
                else:
                    cv.append(v)
                    category_dict[i] = cv

        listcats = []
        lastv = []
        for v in category_dict.values():
            listcats.append(hstack(v))
            lastv = v

        unique_cutoffs = [TypeRegister.FastArray([len(v) for v in lastv], dtype=np.int64).cumsum()]

        indices, newcats = merge_cats(indices, listcats, idx_cutoffs=idx_cutoffs, unique_cutoffs=unique_cutoffs, verbose=verbose, base_index=base_index, ordered=ordered)

    newcats = TypeRegister.Grouping(indices, categories=newcats, _trusted=True, base_index=base_index, ordered=ordered, sort_display=sort_display)
    result = TypeRegister.Categorical(newcats)
    return result

# ------------------------------------------------------------
def _hstack_datetimenano(dtlist, destroy=False):
    '''
    Performs an hstack on a list of DateTimeNano objects.
    All items in list must have their display set to the same timezone.
    NOTE: destroy ignored
    '''
    # make sure all of the date time nano objects are set to be displayed relative to the same timezone
    timezone = dtlist[0]._timezone._timezone_str
    for dt in dtlist:
        if not isinstance(dt, TypeRegister.DateTimeNano):
            raise TypeError(f"Items to be hstacked must be DateTimeNano objects.")
        if dt._timezone._timezone_str != timezone:
            raise NotImplementedError(f"Can only hstack DateTimeNano objects in the same timezone.")
    if len(dtlist) == 1:
        return dtlist

    # hstack int64 utc nano arrays
    arr = rc.HStack(dtlist)

    # reconstruct with first item
    return TypeRegister.DateTimeNano.newclassfrominstance(arr, dtlist[0])

#------------------------------------------------------------
def _hstack_timespan(tspans, destroy=False):
    '''
    TODO: maybe add type checking?
    This is a very simple class, rewrap the hstack result in class.
    NOTE: destroy ignored
    '''
    ts = rc.HStack(tspans)
    return TypeRegister.TimeSpan(ts)

#------------------------------------------------------------
def _hstack_date(dates, destroy=False):
    '''
    NOTE: destroy ignored
    '''
    return _hstack_date_internal(dates, subclass=TypeRegister.Date)

#------------------------------------------------------------
def _hstack_datespan(dates, destroy=False):
    '''
    NOTE: destroy ignored
    '''
    return _hstack_date_internal(dates, subclass=TypeRegister.DateSpan)

#------------------------------------------------------------
def _hstack_date_internal(dates, subclass=TypeRegister.Date):
    '''
    hstacks Date / DateSpan objects and returns a new Date / DateSpan object.

    Will be called by riptable.hstack() if the first item in the sequence is a Date object.

    Parameters
    ----------
    dates : list or tuple of Date / DateSpan objects

    Examples
    --------
    >>> d1 = Date('2015-02-01')
    >>> d2 = Date(['2016-02-01', '2017-02-01', '2018-02-01'])
    >>> hstack([d1, d2])
    Date([2015-02-01, 2016-02-01, 2017-02-01, 2018-02-01])
    '''
    if len(dates) == 0:
        return subclass([])
    for d in dates:
        if not isinstance(d, subclass):
            # maybe extend this to support stacking with regular DateTimeNano objects?
            raise TypeError(f'Could not perform Date.hstack() on item of type {type(d)}')
    if len(dates) == 1:
        return dates

    stacked = rc.HStack(dates)
    return subclass.newclassfrominstance(stacked, dates[0])

# create a stack_rows alias for now
stack_rows = hstack_any
<|MERGE_RESOLUTION|>--- conflicted
+++ resolved
@@ -1,775 +1,763 @@
-__all__ = ['hstack_any', 'stack_rows']
-
-import warnings
-from collections import defaultdict
-from typing import List, Union, Optional, Mapping
-
-import numpy as np
-import riptide_cpp as rc
-from .rt_enum import TypeRegister, NumpyCharTypes, CategoryMode, int_dtype_from_len
-from .rt_numpy import arange, hstack, empty
-from .rt_grouping import hstack_groupings, merge_cats
-
-
-def hstack_any(itemlist:Union[list, Mapping[str, np.ndarray]], cls:Optional[type]=None, baseclass:Optional[type]=None, destroy:bool=False, **kwargs):
-    '''
-    stack_rows or hstack_any is the main routine to row stack riptable classes.
-    It stacks categoricals, datasets, time objects, structs.
-    It can now stack a dictionary of numpy arrays to return a single array and a categorical.
-
-    Parameters
-    ----------
-    itemlist:
-        a list of objects to stack for arrays, datasets, categoricals
-        a dictionary of numpy arrays
-
-    Other Parameters
-    ----------------
-    cls: None.  the type of class we are stacking
-    baseclass: the baseclass we are stacking
-    destroy: bool, False.  Only valid for Datasets
-        !! This is dangerous so make sure you do not want the data anymore in the original datasets.
-
-    Returns
-    -------
-    In the case of a list: returns a single new array, dataset, categorical or specified object.
-    In the case of a dict: returns a single new array and a new categorical (two objects returned).
-
-    Examples
-    --------
-    >>> stack_rows([arange(3), arange(2)])
-    FastArray([0, 1, 2, 0, 1])
-
-    >>> d={'test1':arange(3), 'test2':arange(1), 'test3':arange(2)}
-    >>> arr, cat = stack_rows(d)
-    >>> Dataset({'Data':arr, 'Cat': cat})
-    #   Data   Cat
-    -   ----   -----
-    0      0   test1
-    1      1   test1
-    2      2   test1
-    3      0   test2
-    4      0   test3
-    5      1   test3
-
-    See Also
-    --------
-    np.hstack
-    rt.Categorical.align
-    rt.Dataset.concat_rows
-    '''
-    #------------------------------
-    def hstack_containers(itemlist, fill_inv=True, destroy=False):
-        # assembles all columns into lists for final hstack call
-        # keeps running count for gap, creates invalid fill array
-        # the invalid fill should get pushed down, provide cutoffs instead
-        # should there be a flag to fill with invalid? can't get row length from structs
-
-        # final call to hstack or vstack
-        # hstack will call subclass hstack
-
-        # keep track of item order as more are added
-        # use the first container to initialize order
-        id = len(itemlist[0])
-        allkeys = dict(zip(itemlist[0], arange(id)))
-        alldicts = {
-            'Array':defaultdict(list),
-            'Struct':defaultdict(list),
-            'Dataset':defaultdict(list),
-            'PDataset':defaultdict(list)
-        }
-
-        newitems = []
-        for container in itemlist:
-            for key, item in container.items():
-                exists = allkeys.setdefault(key, id)
-                if exists == id:
-                    newitems.append(key)
-                id += 1
-
-                # wrap scalars
-                if np.isscalar(item):
-                    item = TypeRegister.FastArray(item)
-
-                if isinstance(item, np.ndarray):
-                    dname = 'Array'
-
-                elif issubclass(type(item), TypeRegister.Struct):
-                    dname = type(item).__name__
-
-                else:
-                    raise TypeError(f'Unsupported type {type(item)} in container hstack.')
-
-                # check for different types in different containers
-                for dkey, d in alldicts.items():
-                    if dkey == dname:
-                        continue
-                    if key in d:
-                        # maybe raise a value error?
-                        warnings.warn(f'Found conflicting types for item {key} {dkey} vs. {dname}. Data will be lost.')
-
-                # add to list of items for that type
-                alldicts[dname][key].append(item)
-
-        # warn on missing items
-        if len(newitems) > 0:
-            warnings.warn(f"These items were not found in every container: {newitems}")
-
-        # array will fix subclass
-        for k,v in alldicts['Array'].items():
-            alldicts['Array'][k] = hstack_arrays(v)
-
-        # for all container types (possibly allow these to get stacked together?)
-        for k,v in alldicts['Struct'].items():
-            alldicts['Struct'][k] = hstack_containers(v)
-
-        for k,v in alldicts['Dataset'].items():
-            alldicts['Dataset'][k] = hstack_containers(v, destroy=destroy)
-
-        for k,v in alldicts['PDataset'].items():
-            alldicts['PDataset'][k] = hstack_containers(v)
-
-        # combine dicts, allkeys is final sort order
-        result = {}
-        for d in alldicts.values():
-            result.update(d)
-        return result, list(allkeys)
-
-    #------------------------------
-    def hstack_arrays(itemlist):
-        # maybe pass cutoffs to hstack arrays for invalid fill?
-
-        # for all array-like items:
-        # check type
-        # check number of dimensions
-        # check shape
-
-        # for dtypes that don't match, check in python or send down?
-        # right now:
-        # checks that all are a numeric type or all are a string type, warns
-        # cannot stack FA subclass with regular FA
-        return hstack(itemlist)
-
-
-    #------------------------------
-    def hstack_dict(itemdict, **kwargs):
-        '''
-        Will create a Categorical from the keys in the dictionary.
-
-        Examples
-        --------
-        >>> mydict={}
-        >>> basepath = r'C:\path\to\data'
-        >>> for j in range(11):
-        ...    filename = f'{basepath}{j}.sds'
-        ...    ds = rt.load_sds(filename)
-        ...    mydict[f'cat{j}']=ds
-        >>> z, mycat = rt.stack_rows(mydict)
-        >>> z.mycat
-        '''
-        dictlen = len(itemdict)
-        if dictlen ==0:
-            raise ValueError(f'List of dictionary items to stack was empty.')
-
-        # create an array of cutoffs for slicing later
-        lengths = TypeRegister.FastArray([z.shape[0] for z in itemdict.values()], dtype=np.int64).cumsum()
-        keynames = [*itemdict.keys()]
-
-        return_arr= hstack([*itemdict.values()])
-
-        # choose proper ikey size
-        total_len = return_arr.shape[0]
-
-        if total_len != lengths[-1]:
-            raise ValueError(f'Final lengths do not match.  The hstack resulted in length {total_len} but counted a total length of {lengths[-1]}.')
-
-        ikey = empty((total_len,), dtype=int_dtype_from_len(total_len))
-
-        startpos =0
-        for i in range(len(lengths)):
-            endpos = lengths[i]
-            ikey[startpos:endpos] = i + 1
-            startpos = endpos
-
-        return_cat = TypeRegister.Categorical(ikey, keynames, ordered=False)
-        return return_arr, return_cat
-
-    # start of hstack_any ---------
-    #------------------------------
-    # map each riptable type to a custom hstack function
-    hstack_funcs = {
-        TypeRegister.Date : _hstack_date,
-        TypeRegister.DateSpan : _hstack_datespan,
-        TypeRegister.DateTimeNano : _hstack_datetimenano,
-        TypeRegister.TimeSpan : _hstack_timespan,
-        TypeRegister.Categorical : _hstack_categorical,
-        TypeRegister.Dataset : _hstack_dataset,
-        TypeRegister.Struct : _hstack_struct
-    }
-
-    # items need to come in a tuple or list or dict
-    if isinstance(itemlist, dict):
-        return hstack_dict(itemlist, **kwargs)
-
-    if not isinstance(itemlist, (list, tuple)):
-        raise TypeError(f"Input must be a list or tuple of datasets. Got {type(itemlist)}")
-
-    if len(itemlist) == 1:
-        return itemlist[0]
-    elif len(itemlist) == 0:
-        raise ValueError(f'List of items to stack was empty.')
-
-    sameclass = {type(o) for o in itemlist}
-    if len(sameclass) != 1:
-<<<<<<< HEAD
-        error= True
-        if len(sameclass)==2:
-            tset = sameclass.copy()
-            c1 = tset.pop()
-            c2 = tset.pop()
-
-            # happens with PDataset and Dataset
-            if issubclass(c1,c2) or issubclass(c2,c1):
-                error = False
-=======
-        error = True
-        if len(sameclass) == 2:
-            tempset = sameclass.copy()
-            t1 = tempset.pop()
-            t2 = tempset.pop()
-
-            # happens with Dataset and PDataset
-            if issubclass(t1, t2) or issubclass(t2, t1):
-                error =False
->>>>>>> 367f3cb7
-        if error:
-            raise TypeError(f"itemlist must contain objects with the same class: {sameclass!r}")
-
-    if cls is None:
-        cls = sameclass.pop()
-
-    # hit the old routines
-    if cls is not None:
-        func = hstack_funcs.get(cls)
-        if func is not None:
-            return func(itemlist, destroy=destroy)
-
-    # fallback to baseclass
-    if baseclass is not None:
-        func = hstack_funcs.get(baseclass)
-        if func is not None:
-            return func(itemlist, destroy=destroy)
-
-    # default to normal hstack
-    return hstack_arrays(itemlist)
-
-
-#--------------------------------------------------------------------------
-def _hstack_struct(struct_list, destroy:bool=False):
-    '''
-    Merges data from multiple structs.
-
-    A struct utility for merging data from multiple structs (useful for multiday loading).
-    Structs must have the same keys, and contain only Structs, Datasets, arrays, and riptable arrays.
-
-    Parameters
-    ----------
-    struct_list : obj:`list` of obj:`Struct`
-        A list of Struct instances to hstack.
-    destroy : bool
-        This parameter is currently ignored.
-
-    Returns
-    -------
-    obj:`Struct`
-
-    See Also
-    --------
-    riptable.hstack
-    '''
-    # items will be sorted into lists by type for final hstack call
-    alldicts = defaultdict(dict)
-
-    if len(struct_list) == 1 and isinstance(struct_list[0], TypeRegister.Struct):
-        return struct_list[0]
-    elif len(struct_list) > 0:
-        # assumes that all keys are in the first struct
-        #model_keys = struct_list[0].keys()
-        # initialize keys with those from the first struct
-        id = len(struct_list[0])
-        all_keys = dict(zip(struct_list[0].keys(), arange(id)))
-    else:
-        raise ValueError(f"List of structs was empty.")
-
-    new_items = []
-    for st in struct_list:
-        for key, item in st.items():
-            # check if item has already been marked for concatenation
-            exists = all_keys.setdefault(key, id)
-            if exists == id:
-                # this is a new item that did not appear in the structs before it
-                # warn later
-                new_items.append(key)
-            id += 1
-
-            # might change this in the future. matlab scalars now always load as arrays.
-            if np.isscalar(item):
-                item = TypeRegister.FastArray(item)
-
-            # group together riptable types
-            if isinstance(item, TypeRegister.Struct) or TypeRegister.is_array_subclass(item):
-                dname = type(item).__name__
-
-            # for all regular numpy / fastarray
-            elif isinstance(item, np.ndarray):
-                dname = 'Array'
-
-            else:
-                raise TypeError(f"Unsupported type {type(item)} in Struct append.")
-
-            # check for key in other type dictionaries
-            for dkey, d in alldicts.items():
-                if dkey == dname:
-                    continue
-                if key in d:
-                    warnings.warn(f'Found conflicting types for item {key} {dkey} vs. {dname}. Data will be lost.')
-
-            data_dict = alldicts[dname]
-
-            # use a get() to account for first struct
-            data_list = data_dict.get(key,[])
-            data_list.append(item)
-            data_dict[key] = data_list
-
-    if len(new_items) > 0:
-        warnings.warn(f"These items were not found in every struct: {new_items}")
-
-    final_dict = {}
-    for name, fa_list in alldicts['Array'].items():
-        # make sure all dimensions are the same, possibly perform an hstack
-        dims = list({f.ndim for f in fa_list})
-        if len(dims) == 1:
-            dims = dims[0]
-            if dims == 1:
-                stack_func = hstack
-            elif dims == 2:
-                stack_func = np.vstack
-            else:
-                raise ValueError(f"Can only stack arrays of one or two dimensions. Got {dims} dimensions.")
-        else:
-            raise ValueError(f"Found conflicting dimensions {dims} for item {name} in multiple structs.")
-        try:
-            final_dict[name] = stack_func(fa_list)
-        except Exception:
-            raise TypeError(f"Could not perform {stack_func} on arrays for column {name}. Arrays had shapes {[f.shape for f in fa_list]}")
-
-    # hstack lists of the same type - rt.hstack will route these to the correct routine
-    for typename, typedict in alldicts.items():
-        for name, itemlist in typedict.items():
-            final_dict[name] = hstack(itemlist)
-
-    result = TypeRegister.Struct(final_dict)
-    # columns in final struct will appear in order of first occurrence in struct list
-    order = list(all_keys.keys())
-    result.col_move_to_front(order)
-    return result
-
-
-#--------------------------------------------------------------------------
-def _hstack_dataset(ds_list: Union[list, tuple], destroy:bool=False):
-    '''
-    Stacks columns from multiple datasets.
-
-    If a dataset is missing a column that appears in others, it will fill the gap with the invalid for that column's dtype.
-    Categoricals will be merged and stacked.
-    Column types will be checked to make sure they can be safely stacked - no general type mismatch allowed.
-    Columns of the same name must have the same number of dimension in each dataset (1 or 2 dimensions allowed)
-
-    Parameters
-    ----------
-    ds_list : list of Dataset or tuple of Dataset
-
-    Other Parameters
-    ----------------
-    destroy: bool, False
-        Set to True to destroy the contents of the dataset to save on memory.
-        !! This is dangerous so make sure you do not want the data anymore in the original datasets.
-    '''
-
-    if not isinstance(ds_list, (list, tuple)):
-        raise TypeError(f"Input must be a list or tuple of datasets. Got {type(ds_list)}")
-
-    num_datasets = len(ds_list)
-    if num_datasets == 0:
-        # empty dict
-        return TypeRegister.Dataset({})
-    if num_datasets == 1:
-        return ds_list[0]
-
-    # collect dtypes, dimensions, shapes from all columns with given name
-    types = {}
-    ndims = {}
-    shapes = {}
-    for ds in ds_list:
-        for name, col in ds.items():
-            typelist = types.setdefault(name, [])
-            # array subclasses should use their type, not their dtype
-            if TypeRegister.is_array_subclass(col):
-                typelist.append(type(col))
-            else:
-                typelist.append(col.dtype)
-
-            # collecting number of dimensions for now
-            # certain concatenations of different dimensions are allowed in numpy
-            # we will raise an error
-            dimlist = ndims.setdefault(name, [])
-            dimlist.append(col.ndim)
-
-            # for generating correct invalid before stack (only necessary for 2-dims)
-            if col.ndim == 2:
-                shapelist = shapes.setdefault(name, [])
-                shapelist.append(col.shape[1])
-
-    # check to make sure every column can be safely h-stacked
-    for name, dts in types.items():
-        types[name] = set(dts)
-        types[name] = [dt for dt in types[name]]
-
-        # matching types or compatible dtypes
-        if len(types[name]) > 1:
-            try:
-                # possibly all numeric
-                safe = all( [ t.char in NumpyCharTypes.AllInteger+NumpyCharTypes.AllFloat for t in types[name] ] )
-                if not safe:
-                    # possibly all string
-                    safe = all( [t.char in 'US' for t in types[name] ] )
-                # if conflicting warn the user
-                if not safe:
-                    warnings.warn(f"Mixing numeric with string types in column {name}. Unexpected results may occur.")
-            # possibly a binned class
-            except Exception:
-                raise TypeError(f"Custom class type was mixed with regular dtype in {name} column.  Types are {types[name]}.")
-
-        # matching number of dimensions
-        ndims[name] = list(set(ndims[name]))
-        if len(ndims[name]) > 1:
-            raise ValueError(f"Found multiple dimensions for column {name}: {ndims[name]}")
-        else:
-            dim = ndims[name][0]
-            if dim != 1 and dim != 2:
-                raise NotImplementedError(f"concat rows only supports columns of 1 or 2 dimensions, got {ndims[name]}")
-            else:
-                # two dimensional shape[1] matches (catch before numpy fails/invalids are generated later)
-                if dim == 2:
-                    width = list(set(shapes[name]))
-                    if len(width) > 1:
-                        raise ValueError(f"Found mismatch in axis-1 length for {name}, got {width}")
-                    shapes[name] = width[0]
-                ndims[name] = dim
-
-    # we have our own hstack to avoid multiple copies when using safe types
-    newcols = {}
-
-    if destroy:
-        # temporarily stop recycling (1=off)
-        recycle_mode = TypeRegister.FastArray._ROFF(quiet=True)
-        # force memory cleanup now
-        rc.RecycleGarbageCollectNow(0)
-
-    for name, t in types.items():
-        # for each column, attempt to get it from each dataset, or create an invalid one
-        column_list = []
-        coldim = ndims[name]
-        if coldim == 1:
-            inv_count = 0
-        else:
-            inv_count = (0, shapes[name])
-        #is_binned = t[0] in binned_types
-        for ds in ds_list:
-            nrows = ds._nrows
-            # column was found in current dataset
-            if name in ds:
-                col = ds[name]
-
-                # might add gap column, reset the running invalid column
-                inv_count, column_list = _possibly_add_concat_gap(coldim, inv_count, col, column_list, t)
-
-                # add the existing column
-                column_list.append(col)
-
-            # reserve room for the gap column, just add to gap length to minimize invalid array generation
-            else:
-                if coldim == 1:
-                    inv_count+=nrows
-                else:
-                    inv_count = (inv_count[0]+nrows, inv_count[1])
-
-        # check to make sure there's not a leftover invalid column to be added
-        # note: col is the last col value from the loop above
-        inv_count, column_list = _possibly_add_concat_gap(coldim, inv_count, col, column_list, t)
-        del col
-
-        # 2-dimensions need to be handled differently
-        if coldim == 1:
-            stackfunc = hstack
-        else:
-            # NOTE: if riptable takes over vstack, remove the dtype fixup that happens in _possibly_add_concat_gap
-            stackfunc = np.vstack
-
-        # add to final dataset dict
-        newcols[name] = stackfunc(column_list)
-        del column_list
-
-        # check if destroy the data inside the datasets
-        if destroy:
-            for ds in ds_list:
-                # column was found in current dataset
-                if name in ds:
-                    del ds[name]
-
-    returnds = TypeRegister.Dataset(newcols)
-    del newcols
-
-    if destroy:
-        # turn recycling mode back to what it was
-        if recycle_mode: TypeRegister.FastArray._RON(quiet=True)
-
-    return returnds
-
-#--------------------------------------------------------------------------
-def _possibly_add_concat_gap(coldim:int, inv_count, col, column_list, types):
-    '''
-    Called by _hstack_dataset
-    Column existed in calling loop's current dataset, might need to create/add an invalid column
-    before adding an existing column. If invalid was added, reset the invalid count.
-
-    Parameters:
-    -----------
-    coldim      : dimensions of column (1 or 2)
-    inv_count   : running count of invalid gap. will be single int value for 1dim length or tuple of 2dim shape
-    col         : existing column, used to generate the correct invalid value for the gap
-    column_list : running list of all columns existing/invalid for final stack
-    types       : dtypes of arrays - 2dim may need to generate invalid differently, 1dim will be fixed in hstack
-
-    '''
-    if coldim == 1:
-        if inv_count > 0:
-            column_list.append( col.fill_invalid(shape=inv_count, inplace=False) )
-            inv_count = 0
-    else:
-        if inv_count[0] > 0:
-            dtype=None
-            if len(types) > 1:
-                common = np.find_common_type(types,[])
-                # numeric, supported, ensure final vstack result dtype - strings will be automatic
-                if common.num <= 13:
-                    # future optimization: store this for performance, reduce types list to final type
-                    dtype = common
-            column_list.append( col.fill_invalid(shape=inv_count, inplace=False, dtype=dtype) )
-            inv_count = (0, inv_count[1])
-
-    return inv_count, column_list
-
-# ------------------------------------------------------------
-def _hstack_categorical(cats:list, verbose:bool=False, destroy:bool=False):
-    '''
-    HStack Categoricals.
-
-    The unique categories will be merged into a new unique list.
-    The indices will be fixed to point to the new category array.
-    The indices are hstacked and a new categorical is returned.
-
-    Parameters
-    ----------
-    cats : list of Categorical
-        Cats must be a list of categoricals.
-    verbose : bool
-        Enable verbose output. Defaults to False.
-    destroy : bool
-        This parameter is ignored by this function.
-
-    Returns
-    -------
-    Categorical
-
-    Examples
-    --------
-    >>> c1 = Categorical(['a','b','c'])
-    >>> c2 = Categorical(['d','e','f'])
-    >>> combined = Categorical.hstack([c1,c2])
-    >>> combined
-    Categorical([a, b, c, d, e, f]) Length: 6
-        FastArray([1, 2, 3, 4, 5, 6]) Base Index: 1
-        FastArray([b'a', b'b', b'c', b'd', b'e', b'f'], dtype='|S1') Unique count: 6
-    '''
-    def attrs_match(attrlist, name):
-        # ensure certain attributes are the same for all categoricals being stacked
-        attrs = set(attrlist)
-        if len(attrs) != 1:
-            raise TypeError(f"hstack found {len(attrlist)} different values of the '{name}' attribute in provided Categoricals. Must all be the same.")
-        return list(attrs)[0]
-
-    # collect all the categorical modes and all the base indexes
-    modes = []
-    bases = []
-    for cat in cats:
-        if not isinstance(cat, TypeRegister.Categorical):
-            raise TypeError(f"Categorical hstack is for categoricals, not {type(cat)}")
-        #if cat.base_index not in (1, None):
-        #    raise TypeError(f"only categoricals with base index 1 can be merged (to preserve invalid values).")
-        modes.append(cat.category_mode)
-        bases.append(cat.base_index)
-
-    # all categoricals must be in same mode and have same base index
-    mode = attrs_match(modes, 'mode')
-    base_index = attrs_match(bases, 'base index')
-
-    # the first categorical determines the ordered kwarg
-    ordered = cats[0].ordered
-    sort_display = cats[0].sort_gb
-
-
-    #==========================
-    # todo: see _multistack_categoricals int rt_sds.py
-    # stack indices
-    # this will stack the fastarrays
-    indices = rc.HStack(cats)
-    idx_cutoffs = TypeRegister.FastArray([len(c._fa) for c in cats], dtype=np.int64).cumsum()
-
-    #------------------------- start rebuild here
-    if mode in (CategoryMode.Dictionary, CategoryMode.IntEnum):
-
-        # -----------------------
-        # use info from grouping objects to stack
-        glist = [c.grouping for c in cats]
-
-        underlying = hstack([[*g._grouping_dict.values()][0] for g in glist])
-        # stack all unique string arrays
-        listnames = hstack([g._enum.category_array for g in glist])
-
-        # collect, measure, stack integer arrays
-        listcodes = [g._enum.code_array for g in glist]
-        unique_cutoffs = [ TypeRegister.FastArray([len(c) for c in listcodes], dtype=np.int64).cumsum() ]
-        listcodes = hstack(listcodes)
-
-        # send in as two arrays
-        listcats = [ listcodes, listnames ]
-
-        # -----------------------
-        base_index = None
-        indices, listcats = merge_cats(indices, listcats, unique_cutoffs=unique_cutoffs, from_mapping=True, ordered=ordered, verbose=verbose)
-        # TJD added check
-        code=listcats[0][0]
-        if isinstance(code, (int, np.integer)):
-            # EXCEPT first value is string, and second is int
-            newcats = dict(zip(listcats[1], listcats[0]))
-        else:
-            newcats = dict(zip(listcats[0], listcats[1]))
-
-    else:
-        category_dict = {}
-        # now we need stack the unique cats
-        for c in cats:
-
-            # it might be multikey
-            for i, v in enumerate(c.category_dict.values()):
-                cv = category_dict.get(i, None)
-                if cv is None:
-                    category_dict[i] = [v]
-                else:
-                    cv.append(v)
-                    category_dict[i] = cv
-
-        listcats = []
-        lastv = []
-        for v in category_dict.values():
-            listcats.append(hstack(v))
-            lastv = v
-
-        unique_cutoffs = [TypeRegister.FastArray([len(v) for v in lastv], dtype=np.int64).cumsum()]
-
-        indices, newcats = merge_cats(indices, listcats, idx_cutoffs=idx_cutoffs, unique_cutoffs=unique_cutoffs, verbose=verbose, base_index=base_index, ordered=ordered)
-
-    newcats = TypeRegister.Grouping(indices, categories=newcats, _trusted=True, base_index=base_index, ordered=ordered, sort_display=sort_display)
-    result = TypeRegister.Categorical(newcats)
-    return result
-
-# ------------------------------------------------------------
-def _hstack_datetimenano(dtlist, destroy=False):
-    '''
-    Performs an hstack on a list of DateTimeNano objects.
-    All items in list must have their display set to the same timezone.
-    NOTE: destroy ignored
-    '''
-    # make sure all of the date time nano objects are set to be displayed relative to the same timezone
-    timezone = dtlist[0]._timezone._timezone_str
-    for dt in dtlist:
-        if not isinstance(dt, TypeRegister.DateTimeNano):
-            raise TypeError(f"Items to be hstacked must be DateTimeNano objects.")
-        if dt._timezone._timezone_str != timezone:
-            raise NotImplementedError(f"Can only hstack DateTimeNano objects in the same timezone.")
-    if len(dtlist) == 1:
-        return dtlist
-
-    # hstack int64 utc nano arrays
-    arr = rc.HStack(dtlist)
-
-    # reconstruct with first item
-    return TypeRegister.DateTimeNano.newclassfrominstance(arr, dtlist[0])
-
-#------------------------------------------------------------
-def _hstack_timespan(tspans, destroy=False):
-    '''
-    TODO: maybe add type checking?
-    This is a very simple class, rewrap the hstack result in class.
-    NOTE: destroy ignored
-    '''
-    ts = rc.HStack(tspans)
-    return TypeRegister.TimeSpan(ts)
-
-#------------------------------------------------------------
-def _hstack_date(dates, destroy=False):
-    '''
-    NOTE: destroy ignored
-    '''
-    return _hstack_date_internal(dates, subclass=TypeRegister.Date)
-
-#------------------------------------------------------------
-def _hstack_datespan(dates, destroy=False):
-    '''
-    NOTE: destroy ignored
-    '''
-    return _hstack_date_internal(dates, subclass=TypeRegister.DateSpan)
-
-#------------------------------------------------------------
-def _hstack_date_internal(dates, subclass=TypeRegister.Date):
-    '''
-    hstacks Date / DateSpan objects and returns a new Date / DateSpan object.
-
-    Will be called by riptable.hstack() if the first item in the sequence is a Date object.
-
-    Parameters
-    ----------
-    dates : list or tuple of Date / DateSpan objects
-
-    Examples
-    --------
-    >>> d1 = Date('2015-02-01')
-    >>> d2 = Date(['2016-02-01', '2017-02-01', '2018-02-01'])
-    >>> hstack([d1, d2])
-    Date([2015-02-01, 2016-02-01, 2017-02-01, 2018-02-01])
-    '''
-    if len(dates) == 0:
-        return subclass([])
-    for d in dates:
-        if not isinstance(d, subclass):
-            # maybe extend this to support stacking with regular DateTimeNano objects?
-            raise TypeError(f'Could not perform Date.hstack() on item of type {type(d)}')
-    if len(dates) == 1:
-        return dates
-
-    stacked = rc.HStack(dates)
-    return subclass.newclassfrominstance(stacked, dates[0])
-
-# create a stack_rows alias for now
-stack_rows = hstack_any
+__all__ = ['hstack_any', 'stack_rows']
+
+import warnings
+from collections import defaultdict
+from typing import List, Union, Optional, Mapping
+
+import numpy as np
+import riptide_cpp as rc
+from .rt_enum import TypeRegister, NumpyCharTypes, CategoryMode, int_dtype_from_len
+from .rt_numpy import arange, hstack, empty
+from .rt_grouping import hstack_groupings, merge_cats
+
+
+def hstack_any(itemlist:Union[list, Mapping[str, np.ndarray]], cls:Optional[type]=None, baseclass:Optional[type]=None, destroy:bool=False, **kwargs):
+    '''
+    stack_rows or hstack_any is the main routine to row stack riptable classes.
+    It stacks categoricals, datasets, time objects, structs.
+    It can now stack a dictionary of numpy arrays to return a single array and a categorical.
+
+    Parameters
+    ----------
+    itemlist:
+        a list of objects to stack for arrays, datasets, categoricals
+        a dictionary of numpy arrays
+
+    Other Parameters
+    ----------------
+    cls: None.  the type of class we are stacking
+    baseclass: the baseclass we are stacking
+    destroy: bool, False.  Only valid for Datasets
+        !! This is dangerous so make sure you do not want the data anymore in the original datasets.
+
+    Returns
+    -------
+    In the case of a list: returns a single new array, dataset, categorical or specified object.
+    In the case of a dict: returns a single new array and a new categorical (two objects returned).
+
+    Examples
+    --------
+    >>> stack_rows([arange(3), arange(2)])
+    FastArray([0, 1, 2, 0, 1])
+
+    >>> d={'test1':arange(3), 'test2':arange(1), 'test3':arange(2)}
+    >>> arr, cat = stack_rows(d)
+    >>> Dataset({'Data':arr, 'Cat': cat})
+    #   Data   Cat
+    -   ----   -----
+    0      0   test1
+    1      1   test1
+    2      2   test1
+    3      0   test2
+    4      0   test3
+    5      1   test3
+
+    See Also
+    --------
+    np.hstack
+    rt.Categorical.align
+    rt.Dataset.concat_rows
+    '''
+    #------------------------------
+    def hstack_containers(itemlist, fill_inv=True, destroy=False):
+        # assembles all columns into lists for final hstack call
+        # keeps running count for gap, creates invalid fill array
+        # the invalid fill should get pushed down, provide cutoffs instead
+        # should there be a flag to fill with invalid? can't get row length from structs
+
+        # final call to hstack or vstack
+        # hstack will call subclass hstack
+
+        # keep track of item order as more are added
+        # use the first container to initialize order
+        id = len(itemlist[0])
+        allkeys = dict(zip(itemlist[0], arange(id)))
+        alldicts = {
+            'Array':defaultdict(list),
+            'Struct':defaultdict(list),
+            'Dataset':defaultdict(list),
+            'PDataset':defaultdict(list)
+        }
+
+        newitems = []
+        for container in itemlist:
+            for key, item in container.items():
+                exists = allkeys.setdefault(key, id)
+                if exists == id:
+                    newitems.append(key)
+                id += 1
+
+                # wrap scalars
+                if np.isscalar(item):
+                    item = TypeRegister.FastArray(item)
+
+                if isinstance(item, np.ndarray):
+                    dname = 'Array'
+
+                elif issubclass(type(item), TypeRegister.Struct):
+                    dname = type(item).__name__
+
+                else:
+                    raise TypeError(f'Unsupported type {type(item)} in container hstack.')
+
+                # check for different types in different containers
+                for dkey, d in alldicts.items():
+                    if dkey == dname:
+                        continue
+                    if key in d:
+                        # maybe raise a value error?
+                        warnings.warn(f'Found conflicting types for item {key} {dkey} vs. {dname}. Data will be lost.')
+
+                # add to list of items for that type
+                alldicts[dname][key].append(item)
+
+        # warn on missing items
+        if len(newitems) > 0:
+            warnings.warn(f"These items were not found in every container: {newitems}")
+
+        # array will fix subclass
+        for k,v in alldicts['Array'].items():
+            alldicts['Array'][k] = hstack_arrays(v)
+
+        # for all container types (possibly allow these to get stacked together?)
+        for k,v in alldicts['Struct'].items():
+            alldicts['Struct'][k] = hstack_containers(v)
+
+        for k,v in alldicts['Dataset'].items():
+            alldicts['Dataset'][k] = hstack_containers(v, destroy=destroy)
+
+        for k,v in alldicts['PDataset'].items():
+            alldicts['PDataset'][k] = hstack_containers(v)
+
+        # combine dicts, allkeys is final sort order
+        result = {}
+        for d in alldicts.values():
+            result.update(d)
+        return result, list(allkeys)
+
+    #------------------------------
+    def hstack_arrays(itemlist):
+        # maybe pass cutoffs to hstack arrays for invalid fill?
+
+        # for all array-like items:
+        # check type
+        # check number of dimensions
+        # check shape
+
+        # for dtypes that don't match, check in python or send down?
+        # right now:
+        # checks that all are a numeric type or all are a string type, warns
+        # cannot stack FA subclass with regular FA
+        return hstack(itemlist)
+
+
+    #------------------------------
+    def hstack_dict(itemdict, **kwargs):
+        '''
+        Will create a Categorical from the keys in the dictionary.
+
+        Examples
+        --------
+        >>> mydict={}
+        >>> basepath = r'C:\path\to\data'
+        >>> for j in range(11):
+        ...    filename = f'{basepath}{j}.sds'
+        ...    ds = rt.load_sds(filename)
+        ...    mydict[f'cat{j}']=ds
+        >>> z, mycat = rt.stack_rows(mydict)
+        >>> z.mycat
+        '''
+        dictlen = len(itemdict)
+        if dictlen ==0:
+            raise ValueError(f'List of dictionary items to stack was empty.')
+
+        # create an array of cutoffs for slicing later
+        lengths = TypeRegister.FastArray([z.shape[0] for z in itemdict.values()], dtype=np.int64).cumsum()
+        keynames = [*itemdict.keys()]
+
+        return_arr= hstack([*itemdict.values()])
+
+        # choose proper ikey size
+        total_len = return_arr.shape[0]
+
+        if total_len != lengths[-1]:
+            raise ValueError(f'Final lengths do not match.  The hstack resulted in length {total_len} but counted a total length of {lengths[-1]}.')
+
+        ikey = empty((total_len,), dtype=int_dtype_from_len(total_len))
+
+        startpos =0
+        for i in range(len(lengths)):
+            endpos = lengths[i]
+            ikey[startpos:endpos] = i + 1
+            startpos = endpos
+
+        return_cat = TypeRegister.Categorical(ikey, keynames, ordered=False)
+        return return_arr, return_cat
+
+    # start of hstack_any ---------
+    #------------------------------
+    # map each riptable type to a custom hstack function
+    hstack_funcs = {
+        TypeRegister.Date : _hstack_date,
+        TypeRegister.DateSpan : _hstack_datespan,
+        TypeRegister.DateTimeNano : _hstack_datetimenano,
+        TypeRegister.TimeSpan : _hstack_timespan,
+        TypeRegister.Categorical : _hstack_categorical,
+        TypeRegister.Dataset : _hstack_dataset,
+        TypeRegister.Struct : _hstack_struct
+    }
+
+    # items need to come in a tuple or list or dict
+    if isinstance(itemlist, dict):
+        return hstack_dict(itemlist, **kwargs)
+
+    if not isinstance(itemlist, (list, tuple)):
+        raise TypeError(f"Input must be a list or tuple of datasets. Got {type(itemlist)}")
+
+    if len(itemlist) == 1:
+        return itemlist[0]
+    elif len(itemlist) == 0:
+        raise ValueError(f'List of items to stack was empty.')
+
+    sameclass = {type(o) for o in itemlist}
+    if len(sameclass) != 1:
+        error = True
+        if len(sameclass) == 2:
+            tempset = sameclass.copy()
+            t1 = tempset.pop()
+            t2 = tempset.pop()
+
+            # happens with Dataset and PDataset
+            if issubclass(t1, t2) or issubclass(t2, t1):
+                error =False
+        if error:
+            raise TypeError(f"itemlist must contain objects with the same class: {sameclass!r}")
+
+    if cls is None:
+        cls = sameclass.pop()
+
+    # hit the old routines
+    if cls is not None:
+        func = hstack_funcs.get(cls)
+        if func is not None:
+            return func(itemlist, destroy=destroy)
+
+    # fallback to baseclass
+    if baseclass is not None:
+        func = hstack_funcs.get(baseclass)
+        if func is not None:
+            return func(itemlist, destroy=destroy)
+
+    # default to normal hstack
+    return hstack_arrays(itemlist)
+
+
+#--------------------------------------------------------------------------
+def _hstack_struct(struct_list, destroy:bool=False):
+    '''
+    Merges data from multiple structs.
+
+    A struct utility for merging data from multiple structs (useful for multiday loading).
+    Structs must have the same keys, and contain only Structs, Datasets, arrays, and riptable arrays.
+
+    Parameters
+    ----------
+    struct_list : obj:`list` of obj:`Struct`
+        A list of Struct instances to hstack.
+    destroy : bool
+        This parameter is currently ignored.
+
+    Returns
+    -------
+    obj:`Struct`
+
+    See Also
+    --------
+    riptable.hstack
+    '''
+    # items will be sorted into lists by type for final hstack call
+    alldicts = defaultdict(dict)
+
+    if len(struct_list) == 1 and isinstance(struct_list[0], TypeRegister.Struct):
+        return struct_list[0]
+    elif len(struct_list) > 0:
+        # assumes that all keys are in the first struct
+        #model_keys = struct_list[0].keys()
+        # initialize keys with those from the first struct
+        id = len(struct_list[0])
+        all_keys = dict(zip(struct_list[0].keys(), arange(id)))
+    else:
+        raise ValueError(f"List of structs was empty.")
+
+    new_items = []
+    for st in struct_list:
+        for key, item in st.items():
+            # check if item has already been marked for concatenation
+            exists = all_keys.setdefault(key, id)
+            if exists == id:
+                # this is a new item that did not appear in the structs before it
+                # warn later
+                new_items.append(key)
+            id += 1
+
+            # might change this in the future. matlab scalars now always load as arrays.
+            if np.isscalar(item):
+                item = TypeRegister.FastArray(item)
+
+            # group together riptable types
+            if isinstance(item, TypeRegister.Struct) or TypeRegister.is_array_subclass(item):
+                dname = type(item).__name__
+
+            # for all regular numpy / fastarray
+            elif isinstance(item, np.ndarray):
+                dname = 'Array'
+
+            else:
+                raise TypeError(f"Unsupported type {type(item)} in Struct append.")
+
+            # check for key in other type dictionaries
+            for dkey, d in alldicts.items():
+                if dkey == dname:
+                    continue
+                if key in d:
+                    warnings.warn(f'Found conflicting types for item {key} {dkey} vs. {dname}. Data will be lost.')
+
+            data_dict = alldicts[dname]
+
+            # use a get() to account for first struct
+            data_list = data_dict.get(key,[])
+            data_list.append(item)
+            data_dict[key] = data_list
+
+    if len(new_items) > 0:
+        warnings.warn(f"These items were not found in every struct: {new_items}")
+
+    final_dict = {}
+    for name, fa_list in alldicts['Array'].items():
+        # make sure all dimensions are the same, possibly perform an hstack
+        dims = list({f.ndim for f in fa_list})
+        if len(dims) == 1:
+            dims = dims[0]
+            if dims == 1:
+                stack_func = hstack
+            elif dims == 2:
+                stack_func = np.vstack
+            else:
+                raise ValueError(f"Can only stack arrays of one or two dimensions. Got {dims} dimensions.")
+        else:
+            raise ValueError(f"Found conflicting dimensions {dims} for item {name} in multiple structs.")
+        try:
+            final_dict[name] = stack_func(fa_list)
+        except Exception:
+            raise TypeError(f"Could not perform {stack_func} on arrays for column {name}. Arrays had shapes {[f.shape for f in fa_list]}")
+
+    # hstack lists of the same type - rt.hstack will route these to the correct routine
+    for typename, typedict in alldicts.items():
+        for name, itemlist in typedict.items():
+            final_dict[name] = hstack(itemlist)
+
+    result = TypeRegister.Struct(final_dict)
+    # columns in final struct will appear in order of first occurrence in struct list
+    order = list(all_keys.keys())
+    result.col_move_to_front(order)
+    return result
+
+
+#--------------------------------------------------------------------------
+def _hstack_dataset(ds_list: Union[list, tuple], destroy:bool=False):
+    '''
+    Stacks columns from multiple datasets.
+
+    If a dataset is missing a column that appears in others, it will fill the gap with the invalid for that column's dtype.
+    Categoricals will be merged and stacked.
+    Column types will be checked to make sure they can be safely stacked - no general type mismatch allowed.
+    Columns of the same name must have the same number of dimension in each dataset (1 or 2 dimensions allowed)
+
+    Parameters
+    ----------
+    ds_list : list of Dataset or tuple of Dataset
+
+    Other Parameters
+    ----------------
+    destroy: bool, False
+        Set to True to destroy the contents of the dataset to save on memory.
+        !! This is dangerous so make sure you do not want the data anymore in the original datasets.
+    '''
+
+    if not isinstance(ds_list, (list, tuple)):
+        raise TypeError(f"Input must be a list or tuple of datasets. Got {type(ds_list)}")
+
+    num_datasets = len(ds_list)
+    if num_datasets == 0:
+        # empty dict
+        return TypeRegister.Dataset({})
+    if num_datasets == 1:
+        return ds_list[0]
+
+    # collect dtypes, dimensions, shapes from all columns with given name
+    types = {}
+    ndims = {}
+    shapes = {}
+    for ds in ds_list:
+        for name, col in ds.items():
+            typelist = types.setdefault(name, [])
+            # array subclasses should use their type, not their dtype
+            if TypeRegister.is_array_subclass(col):
+                typelist.append(type(col))
+            else:
+                typelist.append(col.dtype)
+
+            # collecting number of dimensions for now
+            # certain concatenations of different dimensions are allowed in numpy
+            # we will raise an error
+            dimlist = ndims.setdefault(name, [])
+            dimlist.append(col.ndim)
+
+            # for generating correct invalid before stack (only necessary for 2-dims)
+            if col.ndim == 2:
+                shapelist = shapes.setdefault(name, [])
+                shapelist.append(col.shape[1])
+
+    # check to make sure every column can be safely h-stacked
+    for name, dts in types.items():
+        types[name] = set(dts)
+        types[name] = [dt for dt in types[name]]
+
+        # matching types or compatible dtypes
+        if len(types[name]) > 1:
+            try:
+                # possibly all numeric
+                safe = all( [ t.char in NumpyCharTypes.AllInteger+NumpyCharTypes.AllFloat for t in types[name] ] )
+                if not safe:
+                    # possibly all string
+                    safe = all( [t.char in 'US' for t in types[name] ] )
+                # if conflicting warn the user
+                if not safe:
+                    warnings.warn(f"Mixing numeric with string types in column {name}. Unexpected results may occur.")
+            # possibly a binned class
+            except Exception:
+                raise TypeError(f"Custom class type was mixed with regular dtype in {name} column.  Types are {types[name]}.")
+
+        # matching number of dimensions
+        ndims[name] = list(set(ndims[name]))
+        if len(ndims[name]) > 1:
+            raise ValueError(f"Found multiple dimensions for column {name}: {ndims[name]}")
+        else:
+            dim = ndims[name][0]
+            if dim != 1 and dim != 2:
+                raise NotImplementedError(f"concat rows only supports columns of 1 or 2 dimensions, got {ndims[name]}")
+            else:
+                # two dimensional shape[1] matches (catch before numpy fails/invalids are generated later)
+                if dim == 2:
+                    width = list(set(shapes[name]))
+                    if len(width) > 1:
+                        raise ValueError(f"Found mismatch in axis-1 length for {name}, got {width}")
+                    shapes[name] = width[0]
+                ndims[name] = dim
+
+    # we have our own hstack to avoid multiple copies when using safe types
+    newcols = {}
+
+    if destroy:
+        # temporarily stop recycling (1=off)
+        recycle_mode = TypeRegister.FastArray._ROFF(quiet=True)
+        # force memory cleanup now
+        rc.RecycleGarbageCollectNow(0)
+
+    for name, t in types.items():
+        # for each column, attempt to get it from each dataset, or create an invalid one
+        column_list = []
+        coldim = ndims[name]
+        if coldim == 1:
+            inv_count = 0
+        else:
+            inv_count = (0, shapes[name])
+        #is_binned = t[0] in binned_types
+        for ds in ds_list:
+            nrows = ds._nrows
+            # column was found in current dataset
+            if name in ds:
+                col = ds[name]
+
+                # might add gap column, reset the running invalid column
+                inv_count, column_list = _possibly_add_concat_gap(coldim, inv_count, col, column_list, t)
+
+                # add the existing column
+                column_list.append(col)
+
+            # reserve room for the gap column, just add to gap length to minimize invalid array generation
+            else:
+                if coldim == 1:
+                    inv_count+=nrows
+                else:
+                    inv_count = (inv_count[0]+nrows, inv_count[1])
+
+        # check to make sure there's not a leftover invalid column to be added
+        # note: col is the last col value from the loop above
+        inv_count, column_list = _possibly_add_concat_gap(coldim, inv_count, col, column_list, t)
+        del col
+
+        # 2-dimensions need to be handled differently
+        if coldim == 1:
+            stackfunc = hstack
+        else:
+            # NOTE: if riptable takes over vstack, remove the dtype fixup that happens in _possibly_add_concat_gap
+            stackfunc = np.vstack
+
+        # add to final dataset dict
+        newcols[name] = stackfunc(column_list)
+        del column_list
+
+        # check if destroy the data inside the datasets
+        if destroy:
+            for ds in ds_list:
+                # column was found in current dataset
+                if name in ds:
+                    del ds[name]
+
+    returnds = TypeRegister.Dataset(newcols)
+    del newcols
+
+    if destroy:
+        # turn recycling mode back to what it was
+        if recycle_mode: TypeRegister.FastArray._RON(quiet=True)
+
+    return returnds
+
+#--------------------------------------------------------------------------
+def _possibly_add_concat_gap(coldim:int, inv_count, col, column_list, types):
+    '''
+    Called by _hstack_dataset
+    Column existed in calling loop's current dataset, might need to create/add an invalid column
+    before adding an existing column. If invalid was added, reset the invalid count.
+
+    Parameters:
+    -----------
+    coldim      : dimensions of column (1 or 2)
+    inv_count   : running count of invalid gap. will be single int value for 1dim length or tuple of 2dim shape
+    col         : existing column, used to generate the correct invalid value for the gap
+    column_list : running list of all columns existing/invalid for final stack
+    types       : dtypes of arrays - 2dim may need to generate invalid differently, 1dim will be fixed in hstack
+
+    '''
+    if coldim == 1:
+        if inv_count > 0:
+            column_list.append( col.fill_invalid(shape=inv_count, inplace=False) )
+            inv_count = 0
+    else:
+        if inv_count[0] > 0:
+            dtype=None
+            if len(types) > 1:
+                common = np.find_common_type(types,[])
+                # numeric, supported, ensure final vstack result dtype - strings will be automatic
+                if common.num <= 13:
+                    # future optimization: store this for performance, reduce types list to final type
+                    dtype = common
+            column_list.append( col.fill_invalid(shape=inv_count, inplace=False, dtype=dtype) )
+            inv_count = (0, inv_count[1])
+
+    return inv_count, column_list
+
+# ------------------------------------------------------------
+def _hstack_categorical(cats:list, verbose:bool=False, destroy:bool=False):
+    '''
+    HStack Categoricals.
+
+    The unique categories will be merged into a new unique list.
+    The indices will be fixed to point to the new category array.
+    The indices are hstacked and a new categorical is returned.
+
+    Parameters
+    ----------
+    cats : list of Categorical
+        Cats must be a list of categoricals.
+    verbose : bool
+        Enable verbose output. Defaults to False.
+    destroy : bool
+        This parameter is ignored by this function.
+
+    Returns
+    -------
+    Categorical
+
+    Examples
+    --------
+    >>> c1 = Categorical(['a','b','c'])
+    >>> c2 = Categorical(['d','e','f'])
+    >>> combined = Categorical.hstack([c1,c2])
+    >>> combined
+    Categorical([a, b, c, d, e, f]) Length: 6
+        FastArray([1, 2, 3, 4, 5, 6]) Base Index: 1
+        FastArray([b'a', b'b', b'c', b'd', b'e', b'f'], dtype='|S1') Unique count: 6
+    '''
+    def attrs_match(attrlist, name):
+        # ensure certain attributes are the same for all categoricals being stacked
+        attrs = set(attrlist)
+        if len(attrs) != 1:
+            raise TypeError(f"hstack found {len(attrlist)} different values of the '{name}' attribute in provided Categoricals. Must all be the same.")
+        return list(attrs)[0]
+
+    # collect all the categorical modes and all the base indexes
+    modes = []
+    bases = []
+    for cat in cats:
+        if not isinstance(cat, TypeRegister.Categorical):
+            raise TypeError(f"Categorical hstack is for categoricals, not {type(cat)}")
+        #if cat.base_index not in (1, None):
+        #    raise TypeError(f"only categoricals with base index 1 can be merged (to preserve invalid values).")
+        modes.append(cat.category_mode)
+        bases.append(cat.base_index)
+
+    # all categoricals must be in same mode and have same base index
+    mode = attrs_match(modes, 'mode')
+    base_index = attrs_match(bases, 'base index')
+
+    # the first categorical determines the ordered kwarg
+    ordered = cats[0].ordered
+    sort_display = cats[0].sort_gb
+
+
+    #==========================
+    # todo: see _multistack_categoricals int rt_sds.py
+    # stack indices
+    # this will stack the fastarrays
+    indices = rc.HStack(cats)
+    idx_cutoffs = TypeRegister.FastArray([len(c._fa) for c in cats], dtype=np.int64).cumsum()
+
+    #------------------------- start rebuild here
+    if mode in (CategoryMode.Dictionary, CategoryMode.IntEnum):
+
+        # -----------------------
+        # use info from grouping objects to stack
+        glist = [c.grouping for c in cats]
+
+        underlying = hstack([[*g._grouping_dict.values()][0] for g in glist])
+        # stack all unique string arrays
+        listnames = hstack([g._enum.category_array for g in glist])
+
+        # collect, measure, stack integer arrays
+        listcodes = [g._enum.code_array for g in glist]
+        unique_cutoffs = [ TypeRegister.FastArray([len(c) for c in listcodes], dtype=np.int64).cumsum() ]
+        listcodes = hstack(listcodes)
+
+        # send in as two arrays
+        listcats = [ listcodes, listnames ]
+
+        # -----------------------
+        base_index = None
+        indices, listcats = merge_cats(indices, listcats, unique_cutoffs=unique_cutoffs, from_mapping=True, ordered=ordered, verbose=verbose)
+        # TJD added check
+        code=listcats[0][0]
+        if isinstance(code, (int, np.integer)):
+            # EXCEPT first value is string, and second is int
+            newcats = dict(zip(listcats[1], listcats[0]))
+        else:
+            newcats = dict(zip(listcats[0], listcats[1]))
+
+    else:
+        category_dict = {}
+        # now we need stack the unique cats
+        for c in cats:
+
+            # it might be multikey
+            for i, v in enumerate(c.category_dict.values()):
+                cv = category_dict.get(i, None)
+                if cv is None:
+                    category_dict[i] = [v]
+                else:
+                    cv.append(v)
+                    category_dict[i] = cv
+
+        listcats = []
+        lastv = []
+        for v in category_dict.values():
+            listcats.append(hstack(v))
+            lastv = v
+
+        unique_cutoffs = [TypeRegister.FastArray([len(v) for v in lastv], dtype=np.int64).cumsum()]
+
+        indices, newcats = merge_cats(indices, listcats, idx_cutoffs=idx_cutoffs, unique_cutoffs=unique_cutoffs, verbose=verbose, base_index=base_index, ordered=ordered)
+
+    newcats = TypeRegister.Grouping(indices, categories=newcats, _trusted=True, base_index=base_index, ordered=ordered, sort_display=sort_display)
+    result = TypeRegister.Categorical(newcats)
+    return result
+
+# ------------------------------------------------------------
+def _hstack_datetimenano(dtlist, destroy=False):
+    '''
+    Performs an hstack on a list of DateTimeNano objects.
+    All items in list must have their display set to the same timezone.
+    NOTE: destroy ignored
+    '''
+    # make sure all of the date time nano objects are set to be displayed relative to the same timezone
+    timezone = dtlist[0]._timezone._timezone_str
+    for dt in dtlist:
+        if not isinstance(dt, TypeRegister.DateTimeNano):
+            raise TypeError(f"Items to be hstacked must be DateTimeNano objects.")
+        if dt._timezone._timezone_str != timezone:
+            raise NotImplementedError(f"Can only hstack DateTimeNano objects in the same timezone.")
+    if len(dtlist) == 1:
+        return dtlist
+
+    # hstack int64 utc nano arrays
+    arr = rc.HStack(dtlist)
+
+    # reconstruct with first item
+    return TypeRegister.DateTimeNano.newclassfrominstance(arr, dtlist[0])
+
+#------------------------------------------------------------
+def _hstack_timespan(tspans, destroy=False):
+    '''
+    TODO: maybe add type checking?
+    This is a very simple class, rewrap the hstack result in class.
+    NOTE: destroy ignored
+    '''
+    ts = rc.HStack(tspans)
+    return TypeRegister.TimeSpan(ts)
+
+#------------------------------------------------------------
+def _hstack_date(dates, destroy=False):
+    '''
+    NOTE: destroy ignored
+    '''
+    return _hstack_date_internal(dates, subclass=TypeRegister.Date)
+
+#------------------------------------------------------------
+def _hstack_datespan(dates, destroy=False):
+    '''
+    NOTE: destroy ignored
+    '''
+    return _hstack_date_internal(dates, subclass=TypeRegister.DateSpan)
+
+#------------------------------------------------------------
+def _hstack_date_internal(dates, subclass=TypeRegister.Date):
+    '''
+    hstacks Date / DateSpan objects and returns a new Date / DateSpan object.
+
+    Will be called by riptable.hstack() if the first item in the sequence is a Date object.
+
+    Parameters
+    ----------
+    dates : list or tuple of Date / DateSpan objects
+
+    Examples
+    --------
+    >>> d1 = Date('2015-02-01')
+    >>> d2 = Date(['2016-02-01', '2017-02-01', '2018-02-01'])
+    >>> hstack([d1, d2])
+    Date([2015-02-01, 2016-02-01, 2017-02-01, 2018-02-01])
+    '''
+    if len(dates) == 0:
+        return subclass([])
+    for d in dates:
+        if not isinstance(d, subclass):
+            # maybe extend this to support stacking with regular DateTimeNano objects?
+            raise TypeError(f'Could not perform Date.hstack() on item of type {type(d)}')
+    if len(dates) == 1:
+        return dates
+
+    stacked = rc.HStack(dates)
+    return subclass.newclassfrominstance(stacked, dates[0])
+
+# create a stack_rows alias for now
+stack_rows = hstack_any